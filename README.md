<div align="center">
  <img src="docs/img/vearch_logo.png">
</div>

<<<<<<< HEAD
## Overview
Vearch is a scalable system for deep learning vector search, and particularly it can works as an open source visual search engine.

## Architecture

![arc](docs/img/VearchArch.jpg)

* Components

  `Master`, `Router` and `PartitionServer` 

* Master 

  When you crate database or space you must use this service , default port is `8817` when you create dabase is only create a scope associate user permissions.

  When you create space ,the master will select relatively idel machine to create partition , when you delete space the master notice the related machines to delete local partition.

  Responsible for the management of distributed configurations.
* Router

  Supports restful api.`create`  , `delete`  `search` and `update` ， also when write document it routing function to related machine , to save it , you can define your routing args default is `_id` , and merge multiple searching results to one result.

* PartitionServer (PS)

  Hosts document partitions, raft-based replication.

  Gamma`is the core vector search engine. It provides the ability of storing, indexing and retrieving the vectors and scalars.


## Quick start

* Quickly build a distributed vector search system with Restful api, please see [docs/Deploy.md](docs/Deploy.md).


* Quickly build a complete visual search system, which can support billion-scale images. The image retrieval plugin about object detection and feature extraction should be extra required, For more information, please refer to [docs/Quickstart.md](docs/Quickstart.md).

## API

### VisualSearchAPI
* [docs/APIVisualSearch.md](docs/APIVisualSearch.md)

### LowLevelAPI
* [docs/APILowLevel.md](docs/APILowLevel.md)

## License
Licensed under the Apache License, Version 2.0. For detail see LICENSE and NOTICE.
=======
Vearch is a scalable system for deep learning vector search, and particularly it can works as an open source visual search engine. 

>>>>>>> d8733d65
<|MERGE_RESOLUTION|>--- conflicted
+++ resolved
@@ -2,7 +2,7 @@
   <img src="docs/img/vearch_logo.png">
 </div>
 
-<<<<<<< HEAD
+
 ## Overview
 Vearch is a scalable system for deep learning vector search, and particularly it can works as an open source visual search engine.
 
@@ -48,8 +48,4 @@
 * [docs/APILowLevel.md](docs/APILowLevel.md)
 
 ## License
-Licensed under the Apache License, Version 2.0. For detail see LICENSE and NOTICE.
-=======
-Vearch is a scalable system for deep learning vector search, and particularly it can works as an open source visual search engine. 
-
->>>>>>> d8733d65
+Licensed under the Apache License, Version 2.0. For detail see LICENSE and NOTICE.